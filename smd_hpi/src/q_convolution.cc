/*!
 * Copyright (c) 2016 by Contributors
 * \file q_fully_connected.cc
 * \brief Quantized CONV operator
 * \author HPI-DeepLearning
*/

#include "./q_convolution-inl.h"

using ns = std::chrono::nanoseconds;
using get_time = std::chrono::steady_clock ;

namespace mshadow {
    using namespace mxnet::op::xnor_cpu;

    inline void _QConvolutionForward(int m, int n, int k,
									 BINARY_WORD* binary_weights_row,
									 Tensor<cpu, 1, float> &workspace,
									 const Tensor<cpu, 2, float> &in_col,
									 Tensor<cpu, 2, float> &temp_dst) {
			CHECK_EQ(workspace.shape_.Size() * sizeof(workspace[0]) * CHAR_BIT, n * k);
			BINARY_WORD* binary_col = (BINARY_WORD*) workspace.dptr_;

			get_binary_col(in_col.dptr_, binary_col, n, k);

			temp_dst = 0;

      	auto start = std::chrono::high_resolution_clock::now();

      	xnor_gemm(m, k, n/BITS_PER_BINARY_WORD,
                binary_weights_row, n/BITS_PER_BINARY_WORD,
                binary_col, k,
                temp_dst.dptr_, k);

<<<<<<< HEAD
		auto finish = std::chrono::high_resolution_clock::now();
		std::chrono::duration<double> elapsed = finish - start;
		std::cout << "xnor Elapsed time: " << elapsed.count() << " s\n";
=======
		// auto finish = std::chrono::high_resolution_clock::now();
		// std::chrono::duration<double> elapsed = finish - start;
		// std::cout << "xnor Elapsed time: " << elapsed.count() << " s\n";
>>>>>>> 697ae6bd
    }


    inline void QConvolutionForward(int m, int n, int k,
									BINARY_WORD* wmat_binarized,
									Tensor<cpu, 1, float> &workspace,
                                    const Tensor<cpu, 2, float> &in_col,
                                    Tensor<cpu, 2, float> &temp_dst) {

		_QConvolutionForward(m, n, k, wmat_binarized, workspace, in_col, temp_dst);
    }

	inline void QConvolutionForward(int m, int n, int k,
									const Tensor<cpu, 2, float> &wmat,
									Tensor<cpu, 1, float> &workspace,
									const Tensor<cpu, 2, float> &in_col,
									Tensor<cpu, 2, float> &temp_dst) {
      	BINARY_WORD binary_row[m * n/BITS_PER_BINARY_WORD];
      	get_binary_row(wmat.dptr_, &binary_row[0], m*n);
		_QConvolutionForward(m, n, k, binary_row, workspace, in_col, temp_dst);
	}


//    inline void QConvolutionForward_deprecated(int m, int n, int k,
//                                               const Tensor<cpu, 4, float> &data,
//                                               const Tensor<cpu, 2, float> &wmat,
//                                               const Tensor<cpu, 2, float> &in_col,
//                                               const Tensor<cpu, 2, float> &temp_dst,
//                                               const mxnet::op::QConvolutionParam &param) {
////		int m = wmat.size(0);
////		int n = wmat.size(1);
////		int k = in_col.size(1);
//		CHECK_EQ(wmat.size(1) % BITS_PER_BINARY_WORD, 0) << "input channel number for Q_convolution layer is not divisible by "
//																											<< BITS_PER_BINARY_WORD;
//
//		BINARY_WORD* binary_row = (BINARY_WORD*) malloc(m * n/BITS_PER_BINARY_WORD * sizeof(BINARY_WORD));
//		BINARY_WORD* binary_col = (BINARY_WORD*) malloc(n * k/BITS_PER_BINARY_WORD * sizeof(BINARY_WORD));
//
//		//scaling factor related parameters
//		int batch_size = data.size(0);
//		int input_width = data.size(2);
//		int input_height = data.size(3);
//		int input_depth = data.size(1);
//		int output_width = (input_width - param.kernel[0] + 2 * 0/*padding*/) / 1/*stride*/ + 1;
//		int output_height = (input_height - param.kernel[1] + 2 * 0/*padding*/) / 1/*stride*/ + 1;
//		float *alpha_plane = nullptr;
//		float *A_planes = nullptr;
//		float *K_planes = nullptr;
//
//		if (param.scaling_factor) {
//			CHECK_EQ(param.stride[0], 1) << "binary convolution currently only supported with stride==1";
//			CHECK_EQ(param.stride[1], 1) << "binary convolution currently only supported with stride==1";
//			CHECK_EQ(param.pad[0], 0) << "cant create beta scaling factor with padded input yet";
//			CHECK_EQ(param.pad[1], 0) << "cant create beta scaling factor with padded input yet";
//			alpha_plane = (float *) malloc(param.num_filter * sizeof(float));
//			A_planes = (float *) malloc(input_width * input_height * batch_size * sizeof(float));
//			K_planes = (float *) malloc(output_width * output_height * batch_size * sizeof(float));
//			// alpha
//			get_alpha_plane(alpha_plane, wmat.dptr_, param.num_filter, param.kernel[0], param.kernel[1], input_depth);
//			// beta
//			get_A_planes(A_planes, data.dptr_, input_depth, input_width, input_height, batch_size);
//			get_K_planes(K_planes, A_planes, input_width, input_height, param.kernel[0], param.kernel[1], batch_size);
//		}
//
//		get_binary_row(wmat.dptr_, binary_row, m*n);
//		get_binary_col(in_col.dptr_, binary_col, n, k);
//
//		#pragma omp parallel for
//		for (int i = 0; i < temp_dst.shape_.Size(); ++i) {
//			temp_dst.dptr_[i] = 0;
//		}
//
//		//auto start = std::chrono::high_resolution_clock::now();
//
//		///*
//		xnor_gemm(m, k, n/BITS_PER_BINARY_WORD,
//				binary_row, n/BITS_PER_BINARY_WORD,
//				binary_col, k,
//				temp_dst.dptr_, k);
//		//*/
//
//		/*
//		//test using baseline gemm kernel
//		baseline_gemm(m, k, n,
//							wmat.dptr_, n,
//					in_col.dptr_, k,
//					temp_dst.dptr_, k);
//		*/
//		/*
//		auto finish = std::chrono::high_resolution_clock::now();
//		std::chrono::duration<double> elapsed = finish - start;
//		std::cout << "xnor Elapsed time: " << elapsed.count() << " s\n";
//		*/
//
//		if (param.scaling_factor) {
//			// apply alpha and beta scaling factor (filter-wise)
//			// std::cout << "random values from alpha: " << alpha_plane[3] << " " << alpha_plane[30] << " and from K plane: " << K_planes[3] << " " << K_planes[130] << " " << K_planes[1000] << std::endl;
//			for (int i = 0; i < param.num_filter; i++) {
//				pointwise_mul_scalar(temp_dst[i].dptr_, alpha_plane[i], batch_size * output_height * output_width);
//				pointwise_mul_mm(temp_dst[i].dptr_, K_planes, output_width * output_height * batch_size);
//			}
//			if (alpha_plane) free(alpha_plane);
//			if (A_planes) free(A_planes);
//			if (K_planes) free(K_planes);
//		}
//
//		free(binary_row);
//		free(binary_col);
//    }

    template<typename DType>
    inline void QConvolutionForward(int m, int n, int k,
                                    const Tensor<cpu, 2, DType> &wmat,
									Tensor<cpu, 1, DType> &workspace,
                                    const Tensor<cpu, 2, DType> &in_col,
                                    Tensor<cpu, 2, DType> &temp_dst) {
      CHECK(false) << "only float supported";
    }

    template<typename DType>
    inline void QConvolutionForward(int m, int n, int k,
									BINARY_WORD* wmat_binarized,
									Tensor<cpu, 1, DType> &workspace,
                                    const Tensor<cpu, 2, DType> &in_col,
                                    Tensor<cpu, 2, DType> &temp_dst) {
      CHECK(false) << "only float supported";
    }
}

namespace mxnet {
namespace op {


DMLC_REGISTER_PARAMETER(QConvolutionParam);

template<>
Operator* CreateOp<cpu>(QConvolutionParam param, int dtype,
                        std::vector<TShape> *in_shape,
                        std::vector<TShape> *out_shape,
                        Context ctx) {
  Operator *op = NULL;
  MSHADOW_REAL_TYPE_SWITCH(dtype, DType, {
    op = new QConvolutionOp<cpu, DType>(param);
  })
  return op;
}

// DO_BIND_DISPATCH comes from operator_common.h
Operator *QConvolutionProp::CreateOperatorEx(Context ctx,
                                            std::vector<TShape> *in_shape,
                                            std::vector<int> *in_type) const {
  std::vector<TShape> out_shape, aux_shape;
  std::vector<int> out_type, aux_type;
  CHECK(InferType(in_type, &out_type, &aux_type));
  CHECK(InferShape(in_shape, &out_shape, &aux_shape));
  DO_BIND_DISPATCH(CreateOp, param_, (*in_type)[0], in_shape, &out_shape, ctx);
}

MXNET_REGISTER_OP_PROPERTY(QConvolution, QConvolutionProp)
.add_argument("data", "Symbol", "Input data to the ConvolutionOp.")
.add_argument("weight", "Symbol", "Weight matrix.")
.add_argument("bias", "Symbol", "Bias parameter.")
.add_arguments(QConvolutionParam::__FIELDS__())
.describe("Apply convolution to input then add a bias.");

}  // namespace op
}  // namespace mxnet<|MERGE_RESOLUTION|>--- conflicted
+++ resolved
@@ -32,15 +32,10 @@
                 binary_col, k,
                 temp_dst.dptr_, k);
 
-<<<<<<< HEAD
 		auto finish = std::chrono::high_resolution_clock::now();
 		std::chrono::duration<double> elapsed = finish - start;
 		std::cout << "xnor Elapsed time: " << elapsed.count() << " s\n";
-=======
-		// auto finish = std::chrono::high_resolution_clock::now();
-		// std::chrono::duration<double> elapsed = finish - start;
-		// std::cout << "xnor Elapsed time: " << elapsed.count() << " s\n";
->>>>>>> 697ae6bd
+
     }
 
 
