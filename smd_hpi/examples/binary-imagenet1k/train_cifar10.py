--- conflicted
+++ resolved
@@ -36,15 +36,6 @@
         num_examples   = 50000,
         image_shape    = '3,32,32',
         # train
-<<<<<<< HEAD
-        batch_size     = 256,
-        num_epochs     = 100,
-        lr_step_epochs = '10,20,30,40,50,60,70,80,90',
-        optimizer        = 'adam',
-        disp_batches     = 10,
-        lr               = 0.5,
-	    lr_factor        = 0.5
-=======
         batch_size     = 128,
         num_epochs     = 300,
         lr_step_epochs = '200,250',
@@ -52,7 +43,6 @@
         disp_batches     = 100,
         lr               = 0.05,
         lr_factor        = 0.1
->>>>>>> 762fc6be
     )
     args = parser.parse_args()
 
